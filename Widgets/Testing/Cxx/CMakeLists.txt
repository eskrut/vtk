SET(KIT Widgets)


# Most (all?) Widgets tests require access to the display:
#
IF(VTK_USE_DISPLAY)

# add tests that do not require data
SET(MyTests
  BoxWidget.cxx
  BoxWidget2.cxx
  TestAffineWidget.cxx
  TestAngleWidget2D.cxx
  TestAngleWidget3D.cxx
#  TestAxesTransformWidget.cxx
  TestBalloonWidget.cxx
  TestBorderWidget.cxx
  TestCameraWidget.cxx
<<<<<<< HEAD
#  TestCaptionWidget.cxx
=======
  TestCaptionWidget.cxx
>>>>>>> f0abff8e
  TestCenteredSliderWidget2D.cxx
  TestCheckerboardWidget.cxx
  TestContourWidget2.cxx
  TestDistanceWidget.cxx
#  TestDistanceWidget3D.cxx
  TestHandleWidget.cxx
  TestHandleWidget2D.cxx
  TestImplicitPlaneWidget.cxx
  TestImplicitPlaneWidget2.cxx
  TestImplicitPlaneWidget2b.cxx
  TestLogoWidget.cxx
  TestOrientationMarkerWidget.cxx
  TestPlaybackWidget.cxx
<<<<<<< HEAD
  TestProgrammaticPlacement.cxx
=======
>>>>>>> f0abff8e
  TestRectilinearWipeWidget.cxx
  TestSeedWidget.cxx
  TestSliderWidget.cxx
  TestSliderWidget2D.cxx
  TestTextWidget.cxx
  TerrainPolylineEditor.cxx
  TestDijkstraGraphGeodesicPath.cxx
  TestParallelopipedWidget.cxx
  TestSeedWidgetNonUniformRepresentations.cxx
  vtkAngleWidgetTest1.cxx
  vtkBiDimensionalWidgetTest1.cxx
  vtkImplicitPlaneWidget2Test1.cxx
  vtkLineWidget2Test1.cxx
  vtkSeedWidgetTest1.cxx
  vtkSplineWidget2Test1.cxx
  vtkBorderWidgetTest1.cxx
  vtkCaptionWidgetTest1.cxx
  vtkTextWidgetTest1.cxx
  vtkHoverWidgetTest1.cxx
  vtkBalloonWidgetTest1.cxx
  vtkAngleRepresentation2DTest1.cxx
  vtkAngleRepresentation3DTest1.cxx
  vtkBalloonRepresentationTest1.cxx
  vtkBiDimensionalRepresentation2DTest1.cxx
  vtkCaptionRepresentationTest1.cxx
  vtkTextRepresentationTest1.cxx
#  vtkImplicitPlaneRepresentationTest1.cxx
  vtkLineRepresentationTest1.cxx
#  vtkSplineRepresentationTest1.cxx
  vtkSeedRepresentationTest1.cxx
#  vtkPointHandleRepresentation2DTest1.cxx
#  vtkPointHandleRepresentation3DTest1.cxx
#  vtkConstrainedPointHandleRepresentationTest1
#  vtkSphereHandleRepresentationTest1.cxx
#  vtkPolygonalHandleRepresentation3DTest1.cxx
#  vtkOrientedPolygonalHandleRepresentation3DTest1.cxx
  )

IF (VTK_DATA_ROOT)
  # add tests that require data
  SET(MyTests ${MyTests}
    ImagePlaneWidget.cxx
    TestBiDimensionalWidget.cxx
    TestDijkstraImageGeodesicPath.cxx
    TestImageActorContourWidget.cxx
    TestConstrainedHandleWidget.cxx
    TestSurfaceConstrainedHandleWidget.cxx
    TestPolygonalRepresentationHandleWidget.cxx
    TestPolygonalHandleRepresentations.cxx
    TestSphereHandleWidget.cxx
    TestFocalPlaneContour.cxx
    #TestOrientedGlyphContour.cxx
    TestImageTracerWidget.cxx
    TestLineWidget.cxx
    TestLineWidget2.cxx
    TestLogoWidgetAlphaBlending.cxx
    TestLogoWidgetDepthPeeling.cxx
    TestOrthoPlanes.cxx
    TestPlaneWidget.cxx
    TestPointWidget.cxx
    TestScalarBarWidget.cxx
    TestSeedWidget2.cxx
    TestSplineWidget.cxx
    TestTensorProbeWidget.cxx
    )
ENDIF (VTK_DATA_ROOT)


INCLUDE(${VTK_SOURCE_DIR}/Rendering/vtkTestingObjectFactory.cmake)

ADD_EXECUTABLE(${KIT}CxxTests ${Tests})
TARGET_LINK_LIBRARIES(${KIT}CxxTests vtkWidgets)
SET (TestsToRun ${Tests})
REMOVE( TestsToRun
   ${KIT}CxxTests.cxx
   TestHandleWidget.cxx
   TerrainPolylineEditor.cxx
   TestDijkstraGraphGeodesicPath.cxx
   TestRectilinearWipeWidget.cxx
   )

# Add all the tests
#
FOREACH (test ${TestsToRun})
  GET_FILENAME_COMPONENT(TName ${test} NAME_WE)
  IF (VTK_DATA_ROOT)
    ADD_TEST(${TName} ${CXX_TEST_PATH}/${KIT}CxxTests ${TName}
        -D ${VTK_DATA_ROOT}
        -V Baseline/${KIT}/${TName}.png)
  ELSE (VTK_DATA_ROOT)
    ADD_TEST(${TName} ${CXX_TEST_PATH}/${KIT}CxxTests ${TName})
  ENDIF (VTK_DATA_ROOT)
ENDFOREACH (test)

# Add any tests with special arguments here..
#
IF(VTK_DATA_ROOT AND VTK_USE_DISPLAY)
  ADD_TEST( TerrainPolylineEditor ${CXX_TEST_PATH}/${KIT}CxxTests
         TerrainPolylineEditor
         -ProjectionMode 2
         -HeightOffset 100
         -T ${VTK_BINARY_DIR}/Testing/Temporary
         -D ${VTK_DATA_ROOT}
         -V Baseline/${KIT}/TerrainPolylineEditor.png)
  ADD_TEST( TestHandleWidget ${CXX_TEST_PATH}/${KIT}CxxTests
         TestHandleWidget
         -ConstrainHandlesToPlane
         -T ${VTK_BINARY_DIR}/Testing/Temporary
         -D ${VTK_DATA_ROOT}
         -V Baseline/${KIT}/TestHandleWidget.png)
  ADD_TEST( TestDijkstraGraphGeodesicPath ${CXX_TEST_PATH}/${KIT}CxxTests
         TestDijkstraGraphGeodesicPath
         -DistanceOffset 20.0
         -T ${VTK_BINARY_DIR}/Testing/Temporary
         -D ${VTK_DATA_ROOT}
         -V Baseline/${KIT}/TestDijkstraGraphGeodesicPath.png)

  ADD_TEST( TestRectilinearWipeWidget0 ${CXX_TEST_PATH}/${KIT}CxxTests
         TestRectilinearWipeWidget
         0
         -E 40
         -T ${VTK_BINARY_DIR}/Testing/Temporary
         -D ${VTK_DATA_ROOT}
         -V Baseline/${KIT}/TestRectilinearWipeWidget0.png)
  ADD_TEST( TestRectilinearWipeWidget1 ${CXX_TEST_PATH}/${KIT}CxxTests
         TestRectilinearWipeWidget
         1
         -E 40
         -T ${VTK_BINARY_DIR}/Testing/Temporary
         -D ${VTK_DATA_ROOT}
         -V Baseline/${KIT}/TestRectilinearWipeWidget1.png)
  ADD_TEST( TestRectilinearWipeWidget2 ${CXX_TEST_PATH}/${KIT}CxxTests
         TestRectilinearWipeWidget
         2
         -E 40
         -T ${VTK_BINARY_DIR}/Testing/Temporary
         -D ${VTK_DATA_ROOT}
         -V Baseline/${KIT}/TestRectilinearWipeWidget2.png)
  ADD_TEST( TestRectilinearWipeWidget3 ${CXX_TEST_PATH}/${KIT}CxxTests
         TestRectilinearWipeWidget
         3
         -E 40
         -T ${VTK_BINARY_DIR}/Testing/Temporary
         -D ${VTK_DATA_ROOT}
         -V Baseline/${KIT}/TestRectilinearWipeWidget3.png)
  ADD_TEST( TestRectilinearWipeWidget4 ${CXX_TEST_PATH}/${KIT}CxxTests
         TestRectilinearWipeWidget
         4
         -E 40
         -T ${VTK_BINARY_DIR}/Testing/Temporary
         -D ${VTK_DATA_ROOT}
         -V Baseline/${KIT}/TestRectilinearWipeWidget4.png)
  ADD_TEST( TestRectilinearWipeWidget5 ${CXX_TEST_PATH}/${KIT}CxxTests
         TestRectilinearWipeWidget
         5
         -E 40
         -T ${VTK_BINARY_DIR}/Testing/Temporary
         -D ${VTK_DATA_ROOT}
         -V Baseline/${KIT}/TestRectilinearWipeWidget5.png)
  ADD_TEST( TestRectilinearWipeWidget6 ${CXX_TEST_PATH}/${KIT}CxxTests
         TestRectilinearWipeWidget
         6
         -E 40
         -T ${VTK_BINARY_DIR}/Testing/Temporary
         -D ${VTK_DATA_ROOT}
         -V Baseline/${KIT}/TestRectilinearWipeWidget6.png)
ENDIF(VTK_DATA_ROOT AND VTK_USE_DISPLAY)


ENDIF(VTK_USE_DISPLAY)<|MERGE_RESOLUTION|>--- conflicted
+++ resolved
@@ -16,11 +16,7 @@
   TestBalloonWidget.cxx
   TestBorderWidget.cxx
   TestCameraWidget.cxx
-<<<<<<< HEAD
 #  TestCaptionWidget.cxx
-=======
-  TestCaptionWidget.cxx
->>>>>>> f0abff8e
   TestCenteredSliderWidget2D.cxx
   TestCheckerboardWidget.cxx
   TestContourWidget2.cxx
@@ -34,10 +30,7 @@
   TestLogoWidget.cxx
   TestOrientationMarkerWidget.cxx
   TestPlaybackWidget.cxx
-<<<<<<< HEAD
   TestProgrammaticPlacement.cxx
-=======
->>>>>>> f0abff8e
   TestRectilinearWipeWidget.cxx
   TestSeedWidget.cxx
   TestSliderWidget.cxx
