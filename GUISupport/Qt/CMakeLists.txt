
# set up sources to build
SET(QVTKLibSrcs
    vtkEventQtSlotConnect.cxx
    vtkQtConnection.cxx
    QVTKApplication.cxx
    QVTKInteractor.cxx
    QVTKInteractorAdapter.cxx
    QVTKWidget.cxx
    QFilterTreeProxyModel.cxx
    QVTKPaintEngine.cxx
    QVTKPaintEngine.h
    vtkQtAbstractModelAdapter.cxx
    vtkQtAnnotationLayersModelAdapter.cxx
    vtkQtDebugLeaksModel.cxx
    vtkQtDebugLeaksView.cxx
    vtkQtSQLDatabase.cxx
    vtkQtSQLQuery.cxx
    vtkQtTableModelAdapter.cxx
    vtkQtTimePointUtility.cxx
    vtkQtTreeModelAdapter.cxx
    )

SET(QVTKMocHeaders
    QVTKApplication.h
    QVTKInteractorAdapter.h
    QVTKInteractorInternal.h
    QVTKWidget.h
    vtkQtConnection.h
    QFilterTreeProxyModel.h
    vtkQtAbstractModelAdapter.h
    vtkQtAnnotationLayersModelAdapter.h
    vtkQtDebugLeaksModel.h
    vtkQtDebugLeaksView.h
    vtkQtTableModelAdapter.h
    vtkQtTreeModelAdapter.h
    )

IF(VTK_USE_X AND VTK_USE_TDX)
  SET(QVTKMocHeaders ${QVTKMocHeaders}
      vtkTDxQtUnixDevices.h
    )
  SET(QVTKLibSrcs ${QVTKLibSrcs}
      vtkTDxQtUnixDevices.cxx
    )
ENDIF()

SET(QVTKNonMocHeaders
    QVTKWin32Header.h
    vtkEventQtSlotConnect.h
    QVTKInteractor.h
    )

INCLUDE_DIRECTORIES(${CMAKE_CURRENT_BINARY_DIR})

# add additional files if the user will allow Qt's OpenGL support
IF(VTK_USE_QVTK_QTOPENGL)
  SET(QT_USE_QTOPENGL 1)
  SET(QVTKMocHeaders ${QVTKMocHeaders}
    QVTKGraphicsItem.h
    QVTKWidget2.h
    )
  SET(QVTKLibSrcs ${QVTKLibSrcs}
    QVTKGraphicsItem.cxx
    QVTKWidget2.cxx
    )
ENDIF(VTK_USE_QVTK_QTOPENGL)

# add additional files depending on infovis and/or views
IF(VTK_USE_VIEWS)
  SET(QVTKLibSrcs ${QVTKLibSrcs}
    vtkQtAnnotationView.cxx
    vtkQtListView.cxx
    vtkQtRecordView.cxx
    vtkQtTableRepresentation.cxx
    vtkQtTableView.cxx
    vtkQtTreeView.cxx
    vtkQtView.cxx
    )
  SET_SOURCE_FILES_PROPERTIES(vtkQtView.cxx ABSTRACT )
  SET(QVTKMocHeaders ${QVTKMocHeaders}
    vtkQtAnnotationView.h
    vtkQtListView.h
    vtkQtRecordView.h
    vtkQtTableView.h
    vtkQtTreeView.h
    vtkQtView.h
    )
  SET(QVTKNonMocHeaders ${QVTKNonMocHeaders}
    vtkQtTableRepresentation.h
    )

  # Rich-text view requires Qt >= 4.5.0
  # Rich-text depends on Qt Webkit which is not portable on Unix (AIX & HP-UX)
  IF(QT_QTWEBKIT_FOUND)
    OPTION(VTK_QT_USE_WEBKIT "Option to use QT Webkit" ON)
    MARK_AS_ADVANCED(VTK_QT_USE_WEBKIT)
    IF( VTK_QT_USE_WEBKIT )
      QT4_WRAP_UI(UI_FILES vtkQtRichTextView.ui)
      SET(QVTKLibSrcs ${QVTKLibSrcs} ${UI_FILES} vtkQtRichTextView.cxx)
      SET(QVTKMocHeaders ${QVTKMocHeaders} vtkQtRichTextView.h)
      IF(QT_PHONON_FOUND AND APPLE)
        SET(QT_USE_PHONON 1)
      ENDIF(QT_PHONON_FOUND AND APPLE)
      SET(QT_USE_QTWEBKIT 1)
    ENDIF( VTK_QT_USE_WEBKIT )
  ENDIF(QT_QTWEBKIT_FOUND)
ENDIF(VTK_USE_VIEWS)

# import Qt4 build settings
SET(QT_USE_QTNETWORK 1)
INCLUDE(${QT_USE_FILE})

QT4_WRAP_CPP(QVTKLibMocSrcs ${QVTKMocHeaders})

VTK_ADD_LIBRARY(QVTK ${QVTKLibSrcs} ${QVTKLibMocSrcs})
# Add target specific compile flags for ABI setttings
IF(VTK_ABI_CXX_FLAGS)
  SET_PROPERTY(TARGET QVTK APPEND PROPERTY COMPILE_FLAGS "${VTK_ABI_CXX_FLAGS}")
ENDIF(VTK_ABI_CXX_FLAGS)

# Apply user-defined properties to the library target.
IF(VTK_LIBRARY_PROPERTIES)
  SET_TARGET_PROPERTIES(QVTK PROPERTIES ${VTK_LIBRARY_PROPERTIES})
ENDIF(VTK_LIBRARY_PROPERTIES)

TARGET_LINK_LIBRARIES(QVTK
  ${QT_LIBRARIES}
  vtkRendering
  vtkIO
  vtkGraphics
  vtkImaging
  vtkCommon)

# add extra dependencies if necessary
IF(VTK_USE_VIEWS)
  TARGET_LINK_LIBRARIES(QVTK vtkViews)
ENDIF(VTK_USE_VIEWS)

IF(VTK_USE_QVTK_QTOPENGL)
  TARGET_LINK_LIBRARIES(QVTK ${OPENGL_gl_LIBRARY})
ENDIF(VTK_USE_QVTK_QTOPENGL)

IF(VTK_USE_X)
  TARGET_LINK_LIBRARIES(QVTK ${X11_LIBRARIES})
ENDIF()

IF(APPLE)
  IF(VTK_USE_CARBON)
    TARGET_LINK_LIBRARIES( QVTK "-framework Carbon" )
  ENDIF(VTK_USE_CARBON)
ENDIF(APPLE)

# recurse into testing directory if testing is on
IF(BUILD_TESTING)
  ADD_SUBDIRECTORY(Testing/Cxx)
ENDIF(BUILD_TESTING)

# wrapping for python
if(VTK_WRAP_PYTHON_SIP)

  #### wrap vtkObject derived classes with the VTK python wrapper generator
  # list header files here for wrapping
  set(QVTK_PythonHeaders
    QVTKInteractor.h
    vtkEventQtSlotConnect.h
    vtkQtSQLDatabase.h
    vtkQtSQLQuery.h
    vtkQtTimePointUtility.h
    )
<<<<<<< HEAD
  IF(VTK_QT_USE_WEBKIT)
=======
  if(VTK_USE_VIEWS)
    set(QVTK_PythonHeaders ${QVTK_PythonHeaders}
      vtkQtAnnotationView.h
      vtkQtListView.h
      vtkQtRecordView.h
      vtkQtTableRepresentation.h
      vtkQtTableView.h
      vtkQtTreeView.h
      vtkQtView.h
      )
  endif(VTK_USE_VIEWS)

  if(VTK_USE_QTCHARTS)
    set(QVTK_PythonHeaders ${QVTK_PythonHeaders}
      vtkQtBarChartView.h
      vtkQtChartRepresentation.h
      vtkQtChartView.h
      vtkQtLineChartView.h
      vtkQtStackedChartView.h
      vtkQtStatisticalBoxChartView.h
      )
  endif()
  IF(VTK_USE_VIEWS AND VTK_QT_USE_WEBKIT)
>>>>>>> 3198ecc4
    set(QVTK_PythonHeaders ${QVTK_PythonHeaders}
    vtkQtRichTextView.h
    )
  ENDIF(VTK_USE_VIEWS AND VTK_QT_USE_WEBKIT)

  # GUISupport/Qt doesn't have a hierarchy file, use Rendering
  IF(VTK_IGNORE_BTX)
  SET(KIT_HIERARCHY_FILE
      ${VTK_BINARY_DIR}/Rendering/vtkRenderingHierarchy.txt)
  ENDIF(VTK_IGNORE_BTX)

  VTK_WRAP_PYTHON3(vtkQtPython QVTK_PythonSrcs "${QVTK_PythonHeaders}")
  VTK_ADD_LIBRARY(vtkQtPythonD ${QVTK_PythonSrcs})
  TARGET_LINK_LIBRARIES(vtkQtPythonD QVTK)
  IF(VTK_USE_VIEWS)
    TARGET_LINK_LIBRARIES(vtkQtPythonD vtkViewsPythonD)
  ENDIF(VTK_USE_VIEWS)
  TARGET_LINK_LIBRARIES(vtkQtPythonD vtkRenderingPythonD vtkPythonCore)

  PYTHON_ADD_MODULE(vtkQtPython vtkQtPythonInit.cxx)
  TARGET_LINK_LIBRARIES(vtkQtPython vtkQtPythonD)

  #### wrap QObject derived classes with SIP
  # list .sip files here for wrapping
  set(SIP_FILES
    QVTKWidget.sip
    QVTKInteractor.sip
    QVTKInteractorAdapter.sip
    vtkQtAbstractModelAdapter.sip
    vtkQtAnnotationLayersModelAdapter.sip
    vtkQtTableModelAdapter.sip
    vtkQtTreeModelAdapter.sip
    )
  if(VTK_USE_QVTK_QTOPENGL)
    set(SIP_FILES
      ${SIP_FILES}
      QVTKWidget2.sip
      QVTKGraphicsItem.sip
      )
  endif(VTK_USE_QVTK_QTOPENGL)

  # auto generate the module .sip file from the list of .sip files above
  set(SIP_MODULE QVTKPython)
  file(WRITE ${CMAKE_CURRENT_BINARY_DIR}/${SIP_MODULE}.sip.in
    "%Module vtk.${SIP_MODULE} 0\n\n")

  set(SIP_OUT)
  foreach(f ${SIP_FILES})
    file(APPEND ${CMAKE_CURRENT_BINARY_DIR}/${SIP_MODULE}.sip.in "%Include ${f}\n")
    get_filename_component(f1 "${f}" NAME_WE)
    set(SIP_OUT ${SIP_OUT} ${CMAKE_CURRENT_BINARY_DIR}/sip${SIP_MODULE}${f1}.cpp)
  endforeach(f ${SIP_FILES})

  set(MODULE_SIP_FILE ${CMAKE_CURRENT_BINARY_DIR}/${SIP_MODULE}.sip)
  configure_file(${CMAKE_CURRENT_BINARY_DIR}/${SIP_MODULE}.sip.in ${MODULE_SIP_FILE} COPY_ONLY)

  set(SIP_OUT ${SIP_OUT} ${CMAKE_CURRENT_BINARY_DIR}/sip${SIP_MODULE}cmodule.cpp)
  set(SIP_FILES ${SIP_FILES} ${MODULE_SIP_FILE})

  # find .sip files for Qt
  find_path(SIP_PYQT_DIR NAMES QtCore/QtCoremod.sip
    PATHS ${PYTHON_INCLUDE_PATH}/../Lib/site-packages/PyQt4/sip/PyQt4
          ${PYTHON_INCLUDE_PATH}/../sip/PyQt4
          ${PYTHON_INCLUDE_PATH}/../Versions/2.5/share/sip/PyQt4
          ${PYTHON_INCLUDE_PATH}/../share/sip/PyQt4
          /usr/share/sip/PyQt4
          /usr/local/share/sip/PyQt4
    DOC "Root directory containing all PyQt4 sip files."
    )

  # build command args for sip
  if(Q_WS_X11)
    set(SIP_FLAGS ${SIP_FLAGS} -t WS_X11)
  elseif(Q_WS_WIN)
    set(SIP_FLAGS ${SIP_FLAGS} -t WS_WIN)
  elseif(Q_WS_MAC)
    set(SIP_FLAGS ${SIP_FLAGS} -t WS_MACX)
  endif()
  set(SIP_FLAGS ${SIP_FLAGS} -t Qt_${QT_VERSION_MAJOR}_${QT_VERSION_MINOR}_0)
  set(SIP_FLAGS ${SIP_FLAGS}
    -I ${SIP_PYQT_DIR}
    -I ${CMAKE_CURRENT_SOURCE_DIR}
    -I ${VTK_BINARY_DIR}/Rendering
    -I ${VTK_BINARY_DIR}/Filtering
    -I ${VTK_BINARY_DIR}/Common
    )
  IF(VTK_USE_VIEWS)
    set(SIP_FLAGS ${SIP_FLAGS}
      -I ${VTK_BINARY_DIR}/Views
      )
  ENDIF(VTK_USE_VIEWS)

  # call sip on our files
  add_custom_command(
    OUTPUT ${SIP_OUT}
    COMMAND ${SIP_EXECUTABLE}
    ARGS -c "${CMAKE_CURRENT_BINARY_DIR}" ${SIP_FLAGS} ${MODULE_SIP_FILE}
    DEPENDS ${SIP_FILES}
    )

  # create the sip module
  include_directories(${SIP_INCLUDE_DIR})
  include_directories("${PYTHON_INCLUDE_PATH}")
  VTK_ADD_LIBRARY(${SIP_MODULE} MODULE ${SIP_OUT} ${SIP_FILES})
  target_link_libraries(${SIP_MODULE} QVTK vtkRenderingPythonD)
  set_target_properties(${SIP_MODULE} PROPERTIES PREFIX "")
  IF(WIN32 AND NOT CYGWIN)
    SET_TARGET_PROPERTIES(${SIP_MODULE} PROPERTIES SUFFIX ".pyd")
  ENDIF(WIN32 AND NOT CYGWIN)
  get_target_property(lib_loc ${SIP_MODULE} LOCATION)
  add_custom_command(TARGET ${SIP_MODULE} POST_BUILD
    COMMAND ${CMAKE_COMMAND} -E copy "${lib_loc}" "${VTK_BINARY_DIR}/Wrapping/Python/vtk/"
    )


  SET_TARGET_PROPERTIES(vtkQtPython QVTKPython PROPERTIES SKIP_BUILD_RPATH 1)

  IF(NOT VTK_INSTALL_NO_LIBRARIES)
    INSTALL(TARGETS vtkQtPythonD
      EXPORT ${VTK_INSTALL_EXPORT_NAME}
      RUNTIME DESTINATION ${VTK_INSTALL_BIN_DIR_CM24} COMPONENT RuntimeLibraries
      LIBRARY DESTINATION ${VTK_INSTALL_LIB_DIR_CM24} COMPONENT RuntimeLibraries
      ARCHIVE DESTINATION ${VTK_INSTALL_LIB_DIR_CM24} COMPONENT Development)
    IF(VTK_INSTALL_PYTHON_USING_CMAKE)
      INSTALL(TARGETS vtkQtPython QVTKPython
        EXPORT ${VTK_INSTALL_EXPORT_NAME}
        RUNTIME DESTINATION ${VTK_INSTALL_BIN_DIR_CM24} COMPONENT RuntimeLibraries
        LIBRARY DESTINATION ${VTK_INSTALL_LIB_DIR_CM24} COMPONENT RuntimeLibraries
        ARCHIVE DESTINATION ${VTK_INSTALL_LIB_DIR_CM24} COMPONENT Development)
    ENDIF(VTK_INSTALL_PYTHON_USING_CMAKE)
  ENDIF(NOT VTK_INSTALL_NO_LIBRARIES)

  IF(BUILD_TESTING)
    ADD_SUBDIRECTORY(Testing/Python)
  ENDIF(BUILD_TESTING)

endif(VTK_WRAP_PYTHON_SIP)


# Configure the VTKConfigQt.cmake support file.
CONFIGURE_FILE(${CMAKE_CURRENT_SOURCE_DIR}/VTKConfigQt.cmake.in
               ${VTK_BINARY_DIR}/VTKConfigQt.cmake @ONLY IMMEDIATE)

# build plugin
IF(BUILD_SHARED_LIBS)
  SET ( PluginLibSrcs
        Q4VTKWidgetPlugin.cxx
        )

  SET ( PluginMocHeaders
        Q4VTKWidgetPlugin.h
        )

  ADD_DEFINITIONS(-DQT_PLUGIN)
  INCLUDE_DIRECTORIES(${QT_QTDESIGNER_INCLUDE_DIR})
  QT4_WRAP_CPP ( PluginMocSrcs ${PluginMocHeaders} )

  # add QVTK plugin from sources
  # stand-alone as it doesn't depend on QVTK library
  VTK_ADD_LIBRARY ( QVTKWidgetPlugin
    SHARED
    ${PluginLibSrcs}
    ${PluginMocSrcs}
  )

  SET_TARGET_PROPERTIES(QVTKWidgetPlugin PROPERTIES COMPILE_DEFINITIONS QT_NO_DEBUG)

  # link with Qt libs
  TARGET_LINK_LIBRARIES( QVTKWidgetPlugin
    ${QT_QTGUI_LIBRARY}
    ${QT_QTCORE_LIBRARY}
  )

  # install rules

  # The VTK_INSTALL_QT_PLUGIN_DIR variable sets the location
  # in which the Qt plugin will be installed.  It may or may not contain
  # variable references to CMAKE_INSTALL_PREFIX and VTK_INSTALL_QT_DIR.
  # The default is to install to VTK_INSTALL_QT_DIR under the installation
  # prefix.  The default VTK_INSTALL_QT_DIR will allow the designer plugin
  # path to be set to vtk-install-prefix/plugins to get the plugin.
  IF(NOT VTK_INSTALL_QT_DIR)
    SET(VTK_INSTALL_QT_DIR /plugins/designer)
  ENDIF(NOT VTK_INSTALL_QT_DIR)

  # If no runtime is to be installed then do not install the qt plugin.
  IF(VTK_INSTALL_NO_RUNTIME)
    SET(VTK_INSTALL_NO_QT_PLUGIN 1)
  ENDIF(VTK_INSTALL_NO_RUNTIME)

  IF(NOT VTK_INSTALL_NO_QT_PLUGIN)
    # Set default plugin install directory.
    SET(DOLLAR "$")
    IF(DEFINED VTK_INSTALL_QT_PLUGIN_DIR)
    ELSE(DEFINED VTK_INSTALL_QT_PLUGIN_DIR)
      SET(VTK_INSTALL_QT_PLUGIN_DIR "${DOLLAR}{CMAKE_INSTALL_PREFIX}${DOLLAR}{VTK_INSTALL_QT_DIR}"
        CACHE STRING "Directory in which the VTK Qt plugin is placed during installation.")
      MARK_AS_ADVANCED(VTK_INSTALL_QT_PLUGIN_DIR)
    ENDIF(DEFINED VTK_INSTALL_QT_PLUGIN_DIR)

    # Configure the plugin install script.  This is used instead of
    # INSTALL TARGETS to allow the plugin to be installed outside the
    # main install prefix.  Attach the script as a post-install script.
    CONFIGURE_FILE(${CMAKE_CURRENT_SOURCE_DIR}/PluginInstall.cmake.in
                   ${CMAKE_CURRENT_BINARY_DIR}/PluginInstall.cmake
                   @ONLY IMMEDIATE)
    SET_TARGET_PROPERTIES(QVTK PROPERTIES POST_INSTALL_SCRIPT
      ${CMAKE_CURRENT_BINARY_DIR}/PluginInstall.cmake
      )
  ENDIF(NOT VTK_INSTALL_NO_QT_PLUGIN)
ENDIF(BUILD_SHARED_LIBS)

IF(NOT VTK_INSTALL_NO_DEVELOPMENT)
  INSTALL(FILES
    ${QVTKMocHeaders}
    ${QVTKNonMocHeaders}
    DESTINATION ${VTK_INSTALL_INCLUDE_DIR_CM24}
    COMPONENT Development
    )

  INSTALL(FILES
    "${VTK_BINARY_DIR}/VTKConfigQt.cmake"
    DESTINATION ${VTK_INSTALL_PACKAGE_DIR_CM24}
    COMPONENT Development
    )
ENDIF(NOT VTK_INSTALL_NO_DEVELOPMENT)

IF(NOT VTK_INSTALL_NO_LIBRARIES)
  INSTALL(TARGETS QVTK
    EXPORT ${VTK_INSTALL_EXPORT_NAME}
    RUNTIME DESTINATION ${VTK_INSTALL_BIN_DIR_CM24} COMPONENT RuntimeLibraries
    LIBRARY DESTINATION ${VTK_INSTALL_LIB_DIR_CM24} COMPONENT RuntimeLibraries
    ARCHIVE DESTINATION ${VTK_INSTALL_LIB_DIR_CM24} COMPONENT Development)
ENDIF(NOT VTK_INSTALL_NO_LIBRARIES)

CONFIGURE_FILE("${CMAKE_CURRENT_SOURCE_DIR}/CTestCustom.ctest.in"
  "${CMAKE_CURRENT_BINARY_DIR}/CTestCustom.ctest" @ONLY IMMEDIATE)<|MERGE_RESOLUTION|>--- conflicted
+++ resolved
@@ -168,9 +168,6 @@
     vtkQtSQLQuery.h
     vtkQtTimePointUtility.h
     )
-<<<<<<< HEAD
-  IF(VTK_QT_USE_WEBKIT)
-=======
   if(VTK_USE_VIEWS)
     set(QVTK_PythonHeaders ${QVTK_PythonHeaders}
       vtkQtAnnotationView.h
@@ -183,18 +180,7 @@
       )
   endif(VTK_USE_VIEWS)
 
-  if(VTK_USE_QTCHARTS)
-    set(QVTK_PythonHeaders ${QVTK_PythonHeaders}
-      vtkQtBarChartView.h
-      vtkQtChartRepresentation.h
-      vtkQtChartView.h
-      vtkQtLineChartView.h
-      vtkQtStackedChartView.h
-      vtkQtStatisticalBoxChartView.h
-      )
-  endif()
   IF(VTK_USE_VIEWS AND VTK_QT_USE_WEBKIT)
->>>>>>> 3198ecc4
     set(QVTK_PythonHeaders ${QVTK_PythonHeaders}
     vtkQtRichTextView.h
     )
