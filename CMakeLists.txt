--- conflicted
+++ resolved
@@ -343,22 +343,6 @@
 set(VTK_USE_PTHREADS 1)
 set(VTK_HP_PTHREADS 0)
 set(VTK_USE_SPROC 0)
-<<<<<<< HEAD
-set(CMAKE_THREAD_LIBS_INIT "-pthread")
-set(CMAKE_HAVE_PTHREAD_H 1)
-set(Threads_FOUND TRUE)
-#if(CMAKE_USE_WIN32_THREADS_INIT)
-#  set(VTK_USE_WIN32_THREADS 1)
-#  set(CMAKE_THREAD_LIBS_INIT "")
-#elseif(CMAKE_USE_PTHREADS_INIT)
-#  set(VTK_USE_PTHREADS 1)
-#  if(CMAKE_HP_PTHREADS_INIT)
-#    set(VTK_HP_PTHREADS 1)
-#  endif()
-#elseif(CMAKE_USE_SPROC_INIT)
-#  set(VTK_USE_SPROC 1)
-#endif()
-=======
 # if win32 threads and pthreads are available figure out which
 # one the compiler is setup to use.  If you can not figure it
 # out default to pthreads.
@@ -395,7 +379,6 @@
 elseif(CMAKE_USE_SPROC_INIT)
   set(VTK_USE_SPROC 1)
 endif()
->>>>>>> d6d45a2b
 set(CMAKE_THREAD_LIBS "${CMAKE_THREAD_LIBS_INIT}" CACHE STRING "Thread library used.")
 mark_as_advanced(CMAKE_THREAD_LIBS)
 set(VTK_MAX_THREADS "64" CACHE STRING
